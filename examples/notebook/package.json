--- conflicted
+++ resolved
@@ -7,24 +7,6 @@
     "clean": "rimraf build"
   },
   "dependencies": {
-<<<<<<< HEAD
-    "@jupyterlab/application": "^4.0.0-alpha.19",
-    "@jupyterlab/apputils": "^4.0.0-alpha.19",
-    "@jupyterlab/codemirror": "^4.0.0-alpha.19",
-    "@jupyterlab/completer": "^4.0.0-alpha.19",
-    "@jupyterlab/coreutils": "^6.0.0-alpha.19",
-    "@jupyterlab/docmanager": "^4.0.0-alpha.19",
-    "@jupyterlab/docregistry": "^4.0.0-alpha.19",
-    "@jupyterlab/documentsearch": "^4.0.0-alpha.19",
-    "@jupyterlab/mathjax-extension": "^4.0.0-alpha.19",
-    "@jupyterlab/notebook": "^4.0.0-alpha.19",
-    "@jupyterlab/rendermime": "^4.0.0-alpha.19",
-    "@jupyterlab/services": "^7.0.0-alpha.19",
-    "@jupyterlab/theme-light-extension": "^4.0.0-alpha.19",
-    "@jupyterlab/translation": "^4.0.0-alpha.19",
-    "@lumino/commands": "^2.0.0-rc.0",
-    "@lumino/widgets": "^2.0.0-rc.0"
-=======
     "@jupyterlab/application": "^4.0.0-alpha.21",
     "@jupyterlab/apputils": "^4.0.0-alpha.21",
     "@jupyterlab/codemirror": "^4.0.0-alpha.21",
@@ -33,7 +15,7 @@
     "@jupyterlab/docmanager": "^4.0.0-alpha.21",
     "@jupyterlab/docregistry": "^4.0.0-alpha.21",
     "@jupyterlab/documentsearch": "^4.0.0-alpha.21",
-    "@jupyterlab/mathjax2": "^4.0.0-alpha.21",
+    "@jupyterlab/mathjax-extension": "^4.0.0-alpha.21",
     "@jupyterlab/notebook": "^4.0.0-alpha.21",
     "@jupyterlab/rendermime": "^4.0.0-alpha.21",
     "@jupyterlab/services": "^7.0.0-alpha.21",
@@ -41,7 +23,6 @@
     "@jupyterlab/translation": "^4.0.0-alpha.21",
     "@lumino/commands": "^2.0.0-rc.1",
     "@lumino/widgets": "^2.0.0-rc.1"
->>>>>>> a396badb
   },
   "devDependencies": {
     "css-loader": "^6.7.1",
