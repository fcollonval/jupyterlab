/*
 * Copyright (c) Jupyter Development Team.
 * Distributed under the terms of the Modified BSD License.
 */

/*
 * This code is inspired by
 * - react-window https://github.com/bvaughn/react-window
 * That library is licensed under MIT License (MIT) Copyright (c) 2018 Brian Vaughn
 * - https://github.com/WICG/virtual-scroller/
 * Licensed by Contributors under the [W3C Software and Document License](http://www.w3.org/Consortium/Legal/2015/copyright-software-and-document)
 */
import { IChangedArgs } from '@jupyterlab/coreutils';
import { IObservableList } from '@jupyterlab/observables';
import { ArrayExt } from '@lumino/algorithm';
import { PromiseDelegate } from '@lumino/coreutils';
import { IDisposable } from '@lumino/disposable';
import { Message, MessageLoop } from '@lumino/messaging';
import { Throttler } from '@lumino/polling';
import { ISignal, Signal } from '@lumino/signaling';
import { PanelLayout, Widget } from '@lumino/widgets';

/**
 * For how long after the scroll request should the target position
 * be corrected to account for resize of other widgets?
 *
 * The time is given in milliseconds.
 */
const MAXIMUM_TIME_REMAINING = 100;

/*
 * Feature detection
 *
 * Ref: https://developer.mozilla.org/en-US/docs/Web/API/EventTarget/addEventListener#improving_scrolling_performance_with_passive_listeners
 */
let passiveIfSupported: boolean | { passive: boolean } = false;

try {
  // @ts-expect-error unknown signature
  window.addEventListener(
    'test',
    null,
    Object.defineProperty({}, 'passive', {
      get: function () {
        passiveIfSupported = { passive: true };
      }
    })
  );
} catch (err) {
  // pass no-op
}

/**
 * Windowed list abstract model.
 */
export abstract class WindowedListModel implements WindowedList.IModel {
  /**
   * Constructor
   *
   * @param options Constructor options
   */
  constructor(options: WindowedList.IModelOptions = {}) {
    this._widgetCount = options.itemsList?.length ?? options.count ?? 0;
    this._overscanCount = options.overscanCount ?? 1;
    this._windowingActive = options.windowingActive ?? true;
    this.itemsList = options.itemsList ?? null;
  }

  /**
   * Provide a best guess for the widget size at position index
   *
   * #### Notes
   *
   * This function should be very light to compute especially when
   * returning the default size.
   * The default value should be constant (i.e. two calls with `null` should
   * return the same value). But it can change for a given `index`.
   *
   * @param index Widget position
   * @returns Estimated widget size
   */
  abstract estimateWidgetSize: (index: number) => number;

  /**
   * Widget factory for the list items.
   *
   * Caching the resulting widgets should be done by the callee.
   *
   * @param index List index
   * @returns The widget at the given position
   */
  abstract widgetRenderer: (index: number) => Widget;

  /**
   * The overlap threshold used to decide whether to scroll down to an item
   * below the viewport (smart mode). If the item overlap with the viewport
   * is greater or equal this threshold the item is considered sufficiently
   * visible and will not be scrolled to. The value is the number of pixels
   * in overlap if greater than one, or otherwise a fraction of item height.
   * By default the item is scrolled to if not full visible in the viewport.
   */
  readonly scrollDownThreshold: number = 1;

  /**
   * The underlap threshold used to decide whether to scroll up to an item
   * above the viewport (smart mode). If the item part outside the viewport
   * (underlap) is greater than this threshold then the item is considered
   * not sufficiently visible and will be scrolled to.
   * The value is the number of pixels in underlap if greater than one, or
   * otherwise a fraction of the item height.
   * By default the item is scrolled to if not full visible in the viewport.
   */
  readonly scrollUpThreshold: number = 0;

  /**
   * Top padding of the the outer window node.
   */
  paddingTop: number = 0;

  /**
   * List widget height
   */
  get height(): number {
    return this._height;
  }
  set height(h: number) {
    this._height = h;
  }

  /**
   * Test whether the model is disposed.
   */
  get isDisposed(): boolean {
    return this._isDisposed;
  }

  /**
   * Items list to be rendered
   */
  get itemsList(): ISimpleObservableList | null {
    return this._itemsList;
  }
  set itemsList(v: ISimpleObservableList | null) {
    if (this._itemsList !== v) {
      if (this._itemsList) {
        this._itemsList.changed.disconnect(this.onListChanged, this);
      }
      const oldValue = this._itemsList;
      this._itemsList = v;
      if (this._itemsList) {
        this._itemsList.changed.connect(this.onListChanged, this);
      } else {
        this._widgetCount = 0;
      }
      this._stateChanged.emit({
        name: 'list',
        newValue: this._itemsList,
        oldValue
      });
      this._stateChanged.emit({
        name: 'count',
        newValue: this._itemsList?.length ?? 0,
        oldValue: oldValue?.length ?? 0
      });
    }
  }

  /**
   * Number of widgets to render in addition to those
   * visible in the viewport.
   */
  get overscanCount(): number {
    return this._overscanCount;
  }
  set overscanCount(newValue: number) {
    if (newValue >= 1) {
      if (this._overscanCount !== newValue) {
        const oldValue = this._overscanCount;
        this._overscanCount = newValue;
        this._stateChanged.emit({ name: 'overscanCount', newValue, oldValue });
      }
    } else {
      console.error(`Forbidden non-positive overscan count: got ${newValue}`);
    }
  }

  /**
   * Viewport scroll offset.
   */
  get scrollOffset(): number {
    return this._scrollOffset;
  }
  set scrollOffset(offset: number) {
    this._scrollOffset = offset;
  }

  /**
   * Total number of widgets in the list
   */
  get widgetCount(): number {
    return this._itemsList ? this._itemsList.length : this._widgetCount;
  }
  set widgetCount(newValue: number) {
    if (this.itemsList) {
      console.error(
        'It is not allow to change the widgets count of a windowed list if a items list is used.'
      );
      return;
    }

    if (newValue >= 0) {
      if (this._widgetCount !== newValue) {
        const oldValue = this._widgetCount;
        this._widgetCount = newValue;
        this._stateChanged.emit({ name: 'count', newValue, oldValue });
      }
    } else {
      console.error(`Forbidden negative widget count: got ${newValue}`);
    }
  }

  /**
   * Whether windowing is active or not.
   *
   * This is true by default.
   */
  get windowingActive(): boolean {
    return this._windowingActive;
  }
  set windowingActive(newValue: boolean) {
    if (newValue !== this._windowingActive) {
      const oldValue = this._windowingActive;
      this._windowingActive = newValue;

      this._currentWindow = [-1, -1, -1, -1];
      this._lastMeasuredIndex = -1;
      this._widgetSizers = [];

      this._stateChanged.emit({ name: 'windowingActive', newValue, oldValue });
    }
  }

  /**
   * A signal emitted when any model state changes.
   */
  get stateChanged(): ISignal<
    WindowedListModel,
    IChangedArgs<
      any,
      any,
      | 'count'
      | 'estimatedWidgetSize'
      | 'index'
      | 'list'
      | 'overscanCount'
      | 'windowingActive'
      | string
    >
  > {
    return this._stateChanged;
  }

  /**
   * Dispose the model.
   */
  dispose(): void {
    if (this.isDisposed) {
      return;
    }
    this._isDisposed = true;
    Signal.clearData(this);
  }

  /**
   * Get the total list size.
   *
   * @returns Total estimated size
   */
  getEstimatedTotalSize(): number {
    let totalSizeOfMeasuredItems = 0;

    if (this._lastMeasuredIndex >= this.widgetCount) {
      this._lastMeasuredIndex = this.widgetCount - 1;
    }

    if (this._lastMeasuredIndex >= 0) {
      const itemMetadata = this._widgetSizers[this._lastMeasuredIndex];
      totalSizeOfMeasuredItems = itemMetadata.offset + itemMetadata.size;
    }

    let totalSizeOfUnmeasuredItems = 0;
    for (let i = this._lastMeasuredIndex + 1; i < this.widgetCount; i++) {
      totalSizeOfUnmeasuredItems += this.estimateWidgetSize(i);
    }

    return totalSizeOfMeasuredItems + totalSizeOfUnmeasuredItems;
  }

  /**
   * Get the scroll offset to display an item in the viewport.
   *
   * By default, the list will scroll as little as possible to ensure the item is fully visible (`auto`).
   * You can control the alignment of the item though by specifying a second alignment parameter.
   * Acceptable values are:
   *
   *   auto - Automatically align with the top or bottom minimising the amount scrolled,
   *          If `alignPreference` is given, follow such preferred alignment.
   *          If item is smaller than the viewport and fully visible, do not scroll at all.
   *   smart - If the item is significantly visible, don't scroll at all (regardless of whether it fits in the viewport).
   *           If the item is less than one viewport away, scroll so that it becomes fully visible (following the `auto` heuristics).
   *           If the item is more than one viewport away, scroll so that it is centered within the viewport (`center` if smaller than viewport, `top-center` otherwise).
   *   center - Align the middle of the item with the middle of the viewport (it only works well for items smaller than the viewport).
   *   top-center - Align the top of the item with the middle of the viewport (works well for items larger than the viewport).
   *   end - Align the bottom of the item to the bottom of the list.
   *   start - Align the top of item to the top of the list.
   *
   * An item is considered significantly visible if:
   *  - it overlaps with the viewport by the amount specified by `scrollDownThreshold` when below the viewport
   *  - it exceeds the viewport by the amount less than specified by `scrollUpThreshold` when above the viewport.
   *
   * @param index Item index
   * @param align Where to align the item in the viewport
   * @param margin The proportion of viewport to add when aligning with the top/bottom of the list.
   * @param precomputed Precomputed values to use when windowing is disabled.
   * @param alignPreference Allows to override the alignment of item when the `auto` heuristic decides that the item needs to be scrolled into view.
   * @returns The needed scroll offset
   */
  getOffsetForIndexAndAlignment(
    index: number,
    align: WindowedList.ScrollToAlign = 'auto',
    margin: number = 0,
    precomputed?: {
      totalSize: number;
      itemMetadata: WindowedList.ItemMetadata;
      currentOffset: number;
    },
    alignPreference?: WindowedList.BaseScrollToAlignment
  ): number {
    const boundedMargin = Math.min(Math.max(0.0, margin), 1.0);
    const size = this._height;
    const itemMetadata = precomputed
      ? precomputed.itemMetadata
      : this._getItemMetadata(index);

    const scrollDownThreshold =
      this.scrollDownThreshold <= 1
        ? itemMetadata.size * this.scrollDownThreshold
        : this.scrollDownThreshold;
    const scrollUpThreshold =
      this.scrollUpThreshold <= 1
        ? itemMetadata.size * this.scrollUpThreshold
        : this.scrollUpThreshold;

    // When pre-computed values are not available (we are in windowing mode),
    // `getEstimatedTotalSize` is called after ItemMetadata is computed
    // to ensure it reflects actual measurements instead of just estimates.
    const estimatedTotalSize = precomputed
      ? precomputed.totalSize
      : this.getEstimatedTotalSize();

    const topOffset = Math.max(
      0,
      Math.min(estimatedTotalSize - size, itemMetadata.offset)
    );
    const bottomOffset = Math.max(
      0,
      itemMetadata.offset - size + itemMetadata.size
    );
    // Current offset (+/- padding) is the top edge of the viewport.
    const currentOffset = precomputed
      ? precomputed.currentOffset
      : this._scrollOffset;

    const viewportPadding = this._windowingActive ? this.paddingTop : 0;
    const itemTop = itemMetadata.offset;
    const itemBottom = itemMetadata.offset + itemMetadata.size;
    const bottomEdge = currentOffset - viewportPadding + size;
    const topEdge = currentOffset - viewportPadding;
    const crossingBottomEdge = bottomEdge > itemTop && bottomEdge < itemBottom;
    const crossingTopEdge = topEdge > itemTop && topEdge < itemBottom;

    const isFullyWithinViewport = bottomEdge > itemBottom && topEdge < itemTop;

    if (align === 'smart') {
      const edgeLessThanOneViewportAway =
        currentOffset >= bottomOffset - size &&
        currentOffset <= topOffset + size;

      const visiblePartBottom = bottomEdge - itemTop;
      const hiddenPartTop = topEdge - itemTop;

      if (
        isFullyWithinViewport ||
        (crossingBottomEdge && visiblePartBottom >= scrollDownThreshold) ||
        (crossingTopEdge && hiddenPartTop < scrollUpThreshold)
      ) {
        return currentOffset;
      } else if (edgeLessThanOneViewportAway) {
        // Possibly less than one viewport away, scroll so that it becomes visible (including the margin)
        align = 'auto';
      } else {
        // More than one viewport away, scroll so that it is centered within the list:
        // - if the item is smaller than viewport align the middle of the item with the middle of the viewport
        // - if the item is larger than viewport align the top of the item with the middle of the viewport
        if (itemMetadata.size > size) {
          align = 'top-center';
        } else {
          align = 'center';
        }
      }
    }

    if (align === 'auto') {
      if (isFullyWithinViewport) {
        // No need to change the position, return the current offset.
        return currentOffset;
      } else if (alignPreference !== undefined) {
        align = alignPreference;
      } else if (crossingBottomEdge || bottomEdge <= itemBottom) {
        align = 'end';
      } else {
        align = 'start';
      }
    }

    switch (align) {
      case 'start':
        // Align item top to the top edge.
        return Math.max(0, topOffset - boundedMargin * size) + viewportPadding;
      case 'end':
        // Align item bottom to the bottom edge.
        return bottomOffset + boundedMargin * size + viewportPadding;
      case 'center':
        // Align item centre to the middle of the viewport
        return bottomOffset + (topOffset - bottomOffset) / 2;
      case 'top-center':
        // Align item top to the middle of the viewport
        return topOffset - size / 2;
    }
  }

  /**
   * Compute the items range to display.
   *
   * It returns ``null`` if the range does not need to be updated.
   *
   * @returns The current items range to display
   */
  getRangeToRender(): WindowedList.WindowIndex | null {
    let newWindowIndex: [number, number, number, number] = [
      0,
      Math.max(this.widgetCount - 1, -1),
      0,
      Math.max(this.widgetCount - 1, -1)
    ];

    const previousLastMeasuredIndex = this._lastMeasuredIndex;
    if (this.windowingActive) {
      newWindowIndex = this._getRangeToRender();
    }
    const [startIndex, stopIndex] = newWindowIndex;

    if (
      previousLastMeasuredIndex <= stopIndex ||
      this._currentWindow[0] !== startIndex ||
      this._currentWindow[1] !== stopIndex
    ) {
      this._currentWindow = newWindowIndex;
      return newWindowIndex;
    }

    return null;
  }

  /**
   * Return the viewport top position and height for range spanning from
   * ``startIndex`` to ``stopIndex``.
   *
   * @param startIndex First item in viewport index
   * @param stopIndex Last item in viewport index
   * @returns The viewport top position and its height
   */
  getSpan(startIndex: number, stopIndex: number): [number, number] {
    const startSize = this._getItemMetadata(startIndex);
    const top = startSize.offset;
    const stopSize = this._getItemMetadata(stopIndex);
    const height = stopSize.offset - startSize.offset + stopSize.size;
    return [top, height];
  }

  /**
   * WindowedListModel caches offsets and measurements for each index for performance purposes.
   * This method clears that cached data for all items after (and including) the specified index.
   *
   * The list will automatically re-render after the index is reset.
   *
   * @param index
   */
  resetAfterIndex(index: number): void {
    const oldValue = this._lastMeasuredIndex;
    this._lastMeasuredIndex = Math.min(index, this._lastMeasuredIndex);
    if (this._lastMeasuredIndex !== oldValue) {
      this._stateChanged.emit({ name: 'index', newValue: index, oldValue });
    }
  }

  /**
   * Update item sizes.
   *
   * This should be called when the real item sizes has been
   * measured.
   *
   * @param sizes New sizes per item index
   * @returns Whether some sizes changed or not
   */
  setWidgetSize(sizes: { index: number; size: number }[]): boolean {
    if (this._currentWindow[0] >= 0) {
      let minIndex = Infinity;
      for (const item of sizes) {
        const key = item.index;
        const size = item.size;

        if (this._widgetSizers[key].size != size) {
          this._widgetSizers[key].size = size;
          minIndex = Math.min(minIndex, key);
        }
        // Always set the flag in case the size estimator provides perfect result
        this._widgetSizers[key].measured = true;
      }

      // If some sizes changed
      if (minIndex != Infinity) {
        // Invalid follow-up index
        this._lastMeasuredIndex = Math.min(this._lastMeasuredIndex, minIndex);
        return true;
      }
    }

    return false;
  }

  /**
   * Callback on list changes
   *
   * @param list List items
   * @param changes List change
   */
  protected onListChanged(
    list: IObservableList<Widget>,
    changes: IObservableList.IChangedArgs<Widget>
  ): void {
    switch (changes.type) {
      case 'add':
        this._widgetSizers.splice(
          changes.newIndex,
          0,
          ...new Array(changes.newValues.length).map((_, i) => {
            return { offset: 0, size: this.estimateWidgetSize(i) };
          })
        );
        this.resetAfterIndex(changes.newIndex - 1);
        break;
      case 'move':
        ArrayExt.move(this._widgetSizers, changes.oldIndex, changes.newIndex);
        this.resetAfterIndex(Math.min(changes.newIndex, changes.oldIndex) - 1);
        break;
      case 'remove':
        this._widgetSizers.splice(changes.oldIndex, changes.oldValues.length);
        this.resetAfterIndex(changes.oldIndex - 1);
        break;
      case 'set':
        this.resetAfterIndex(changes.newIndex - 1);
        break;
    }
  }

  private _getItemMetadata(index: number): WindowedList.ItemMetadata {
    if (index > this._lastMeasuredIndex) {
      let offset = 0;
      if (this._lastMeasuredIndex >= 0) {
        const itemMetadata = this._widgetSizers[this._lastMeasuredIndex];
        offset = itemMetadata.offset + itemMetadata.size;
      }

      for (let i = this._lastMeasuredIndex + 1; i <= index; i++) {
        let size = this._widgetSizers[i]?.measured
          ? this._widgetSizers[i].size
          : this.estimateWidgetSize(i);

        this._widgetSizers[i] = {
          offset,
          size,
          measured: this._widgetSizers[i]?.measured
        };

        offset += size;
      }

      this._lastMeasuredIndex = index;
    }

    for (let i = 0; i <= this._lastMeasuredIndex; i++) {
      const sizer = this._widgetSizers[i];
      if (i === 0) {
        if (sizer.offset !== 0) {
          throw new Error('First offset is not null');
        }
      } else {
        const previous = this._widgetSizers[i - 1];
        if (sizer.offset !== previous.offset + previous.size) {
          throw new Error(`Sizer ${i} has incorrect offset.`);
        }
      }
    }

    return this._widgetSizers[index];
  }

  private _findNearestItem(offset: number): number {
    const lastMeasuredItemOffset =
      this._lastMeasuredIndex > 0
        ? this._widgetSizers[this._lastMeasuredIndex].offset
        : 0;

    if (lastMeasuredItemOffset >= offset) {
      // If we've already measured items within this range just use a binary search as it's faster.
      return this._findNearestItemBinarySearch(
        this._lastMeasuredIndex,
        0,
        offset
      );
    } else {
      // If we haven't yet measured this high, fallback to an exponential search with an inner binary search.
      // The exponential search avoids pre-computing sizes for the full set of items as a binary search would.
      // The overall complexity for this approach is O(log n).
      return this._findNearestItemExponentialSearch(
        Math.max(0, this._lastMeasuredIndex),
        offset
      );
    }
  }

  private _findNearestItemBinarySearch(
    high: number,
    low: number,
    offset: number
  ): number {
    while (low <= high) {
      const middle = low + Math.floor((high - low) / 2);
      const currentOffset = this._getItemMetadata(middle).offset;

      if (currentOffset === offset) {
        return middle;
      } else if (currentOffset < offset) {
        low = middle + 1;
      } else if (currentOffset > offset) {
        high = middle - 1;
      }
    }

    if (low > 0) {
      return low - 1;
    } else {
      return 0;
    }
  }

  private _findNearestItemExponentialSearch(
    index: number,
    offset: number
  ): number {
    let interval = 1;

    while (
      index < this.widgetCount &&
      this._getItemMetadata(index).offset < offset
    ) {
      index += interval;
      interval *= 2;
    }

    return this._findNearestItemBinarySearch(
      Math.min(index, this.widgetCount - 1),
      Math.floor(index / 2),
      offset
    );
  }

  private _getRangeToRender(): WindowedList.WindowIndex {
    const widgetCount = this.widgetCount;

    if (widgetCount === 0) {
      return [-1, -1, -1, -1];
    }

    const startIndex = this._getStartIndexForOffset(this._scrollOffset);
    const stopIndex = this._getStopIndexForStartIndex(
      startIndex,
      this._scrollOffset
    );

    const overscanBackward = Math.max(1, this.overscanCount);
    const overscanForward = Math.max(1, this.overscanCount);

    return [
      Math.max(0, startIndex - overscanBackward),
      Math.max(0, Math.min(widgetCount - 1, stopIndex + overscanForward)),
      startIndex,
      stopIndex
    ];
  }

  private _getStartIndexForOffset(offset: number): number {
    return this._findNearestItem(offset);
  }

  private _getStopIndexForStartIndex(
    startIndex: number,
    scrollOffset: number
  ): number {
    const size = this._height;
    const itemMetadata = this._getItemMetadata(startIndex);
    const maxOffset = scrollOffset + size;

    let offset = itemMetadata.offset + itemMetadata.size;
    let stopIndex = startIndex;

    while (stopIndex < this.widgetCount - 1 && offset < maxOffset) {
      stopIndex++;
      offset += this._getItemMetadata(stopIndex).size;
    }

    return stopIndex;
  }

  /**
   * Default widget size estimation
   *
   * @deprecated we always use {@link estimateWidgetSize}
   */
  protected _estimatedWidgetSize: number = WindowedList.DEFAULT_WIDGET_SIZE;
  protected _stateChanged = new Signal<
    WindowedListModel,
    IChangedArgs<
      any,
      any,
      | 'count'
      | 'estimatedWidgetSize'
      | 'index'
      | 'list'
      | 'overscanCount'
      | 'windowingActive'
      | string
    >
  >(this);

  private _currentWindow: WindowedList.WindowIndex = [-1, -1, -1, -1];
  private _height: number = 0;
  private _isDisposed = false;
  private _itemsList: ISimpleObservableList | null = null;
  private _lastMeasuredIndex: number = -1;
  private _overscanCount = 1;
  private _scrollOffset: number = 0;
  private _widgetCount = 0;
  private _widgetSizers: WindowedList.ItemMetadata[] = [];
  private _windowingActive = true;
}

/**
 * Windowed list widget
 */
export class WindowedList<
  T extends WindowedList.IModel = WindowedList.IModel,
  U = any
> extends Widget {
  /**
   * Default widget size
   */
  static readonly DEFAULT_WIDGET_SIZE = 50;

  /**
   * Constructor
   *
   * @param options Constructor options
   */
  constructor(options: WindowedList.IOptions<T, U>) {
    const renderer = options.renderer ?? WindowedList.defaultRenderer;

    const node = document.createElement('div');
    node.className = 'jp-WindowedPanel';

    const scrollbarElement = node.appendChild(document.createElement('div'));
    scrollbarElement.classList.add('jp-WindowedPanel-scrollbar');

    const list = scrollbarElement.appendChild(renderer.createScrollbar());
    list.classList.add('jp-WindowedPanel-scrollbar-content');

    const outerElement = node.appendChild(renderer.createOuter());
    outerElement.classList.add('jp-WindowedPanel-outer');

    const innerElement = outerElement.appendChild(
      document.createElement('div')
    );
    innerElement.className = 'jp-WindowedPanel-inner';

    const viewport = innerElement.appendChild(renderer.createViewport());
    viewport.classList.add('jp-WindowedPanel-viewport');

    super({ node });
    super.layout = options.layout ?? new WindowedLayout();
    this.renderer = renderer;

    this._innerElement = innerElement;
    this._isScrolling = null;
    this._outerElement = outerElement;
    this._itemsResizeObserver = null;
    this._scrollbarElement = scrollbarElement;
    this._scrollToItem = null;
    this._scrollRepaint = null;
    this._scrollUpdateWasRequested = false;
    this._updater = new Throttler(() => this.update(), 50);
    this._viewModel = options.model;
    this._viewport = viewport;

    if (options.scrollbar) {
      node.classList.add('jp-mod-virtual-scrollbar');
    }

    this.viewModel.stateChanged.connect(this.onStateChanged, this);
  }

  /**
   * Whether the parent is hidden or not.
   *
   * This should be set externally if a container is hidden to
   * stop updating the widget size when hidden.
   */
  get isParentHidden(): boolean {
    return this._isParentHidden;
  }
  set isParentHidden(v: boolean) {
    this._isParentHidden = v;
  }

  /**
   * Widget layout
   */
  get layout(): WindowedLayout {
    return super.layout as WindowedLayout;
  }

  /**
   * The outer container of the windowed list.
   */
  get outerNode(): HTMLElement {
    return this._outerElement;
  }

  /**
   * Viewport
   */
  get viewportNode(): HTMLElement {
    return this._viewport;
  }

  /**
   * Flag to enable virtual scrollbar.
   */
  get scrollbar(): boolean {
    return this.node.classList.contains('jp-mod-virtual-scrollbar');
  }
  set scrollbar(enabled: boolean) {
    if (enabled) {
      this.node.classList.add('jp-mod-virtual-scrollbar');
    } else {
      this.node.classList.remove('jp-mod-virtual-scrollbar');
    }
    this._adjustDimensionsForScrollbar();
    this.update();
  }

  /**
   * The renderer for this windowed list. Set at instantiation.
   */
  protected renderer: WindowedList.IRenderer<U>;

  /**
   * Windowed list view model
   */
  protected get viewModel(): T {
    return this._viewModel;
  }

  /**
   * Dispose the windowed list.
   */
  dispose(): void {
    this._updater.dispose();
    super.dispose();
  }

  /**
   * Callback on event.
   *
   * @param event Event
   */
  handleEvent(event: Event): void {
    switch (event.type) {
      case 'pointerdown':
        event.preventDefault();
        event.stopPropagation();
        this._evtPointerDown(event as PointerEvent);
        break;
      case 'scroll':
        this.onScroll(event);
        break;
    }
  }

  /**
   * Scroll to the specified offset `scrollTop`.
   *
   * @param scrollOffset Offset to scroll
   *
   * @deprecated since v4 This is an internal helper. Prefer calling `scrollToItem`.
   */
  scrollTo(scrollOffset: number): void {
    if (!this.viewModel.windowingActive) {
      this._outerElement.scrollTo({ top: scrollOffset });
      return;
    }

    scrollOffset = Math.max(0, scrollOffset);

    if (scrollOffset !== this.viewModel.scrollOffset) {
      this.viewModel.scrollOffset = scrollOffset;
      this._scrollUpdateWasRequested = true;

      this.update();
    }
  }

  /**
   * Scroll to the specified item.
   *
   * By default, the list will scroll as little as possible to ensure the item is fully visible (`auto`).
   * You can control the alignment of the item though by specifying a second alignment parameter.
   * Acceptable values are:
   *
   *   auto - Automatically align with the top or bottom minimising the amount scrolled,
   *          If `alignPreference` is given, follow such preferred alignment.
   *          If item is smaller than the viewport and fully visible, do not scroll at all.
   *   smart - If the item is significantly visible, don't scroll at all (regardless of whether it fits in the viewport).
   *           If the item is less than one viewport away, scroll so that it becomes fully visible (following the `auto` heuristics).
   *           If the item is more than one viewport away, scroll so that it is centered within the viewport (`center` if smaller than viewport, `top-center` otherwise).
   *   center - Align the middle of the item with the middle of the viewport (it only works well for items smaller than the viewport).
   *   top-center - Align the top of the item with the middle of the viewport (works well for items larger than the viewport).
   *   end - Align the bottom of the item to the bottom of the list.
   *   start - Align the top of item to the top of the list.
   *
   * @param index Item index to scroll to
   * @param align Type of alignment
   * @param margin In 'smart' mode the viewport proportion to add
   * @param alignPreference Allows to override the alignment of item when the `auto` heuristic decides that the item needs to be scrolled into view.
   */
  scrollToItem(
    index: number,
    align: WindowedList.ScrollToAlign = 'auto',
    margin: number = 0.25,
    alignPreference?: WindowedList.BaseScrollToAlignment
  ): Promise<void> {
    if (
      !this._isScrolling ||
      this._scrollToItem === null ||
      this._scrollToItem[0] !== index ||
      this._scrollToItem[1] !== align
    ) {
      if (this._isScrolling) {
        this._isScrolling.reject('Scrolling to a new item is requested.');
      }

      this._isScrolling = new PromiseDelegate<void>();
      // Catch the internal reject, as otherwise this will
      // result in an unhandled promise rejection in test.
      this._isScrolling.promise.catch(console.debug);
    }

    this._scrollToItem = [index, align, margin, alignPreference];

    this._resetScrollToItem();

    let precomputed = undefined;
    if (!this.viewModel.windowingActive) {
      const item = this._innerElement.querySelector(
        `[data-windowed-list-index="${index}"]`
      );
      if (!item || !(item instanceof HTMLElement)) {
        // Note: this can happen when scroll is requested when a cell is getting added
        console.debug(`Element with index ${index} not found`);
        return Promise.resolve();
      }
      precomputed = {
        totalSize: this._outerElement.scrollHeight,
        itemMetadata: {
          offset: item.offsetTop,
          size: item.clientHeight
        },
        currentOffset: this._outerElement.scrollTop
      };
    }
    this.scrollTo(
      this.viewModel.getOffsetForIndexAndAlignment(
        Math.max(0, Math.min(index, this.viewModel.widgetCount - 1)),
        align,
        margin,
        precomputed,
        alignPreference
      )
    );

    return this._isScrolling.promise;
  }

  /**
   * A message handler invoked on an `'after-attach'` message.
   */
  protected onAfterAttach(msg: Message): void {
    super.onAfterAttach(msg);
    if (this.viewModel.windowingActive) {
      this._applyWindowingStyles();
    } else {
      this._applyNoWindowingStyles();
    }
    this._addListeners();
    this.viewModel.height = this.node.getBoundingClientRect().height;
    const style = window.getComputedStyle(this._viewport);
    this.viewModel.paddingTop = parseFloat(style.paddingTop);
    this._scrollbarElement.addEventListener('pointerdown', this);
  }

  /**
   * A message handler invoked on an `'before-detach'` message.
   */
  protected onBeforeDetach(msg: Message): void {
    this._removeListeners();
    this._scrollbarElement.removeEventListener('pointerdown', this);
    super.onBeforeDetach(msg);
  }

  /**
   * Callback on scroll event
   *
   * @param event Scroll event
   */
  protected onScroll(event: Event): void {
    const { clientHeight, scrollHeight, scrollTop } =
      event.currentTarget as HTMLDivElement;

    // TBC Firefox is emitting two events one with 1px diff then the _real_ scroll
    if (
      !this._scrollUpdateWasRequested &&
      Math.abs(this.viewModel.scrollOffset - scrollTop) > 1
    ) {
      // Test if the scroll event is jumping to the list bottom
      // if (Math.abs(scrollHeight - clientHeight - scrollTop) < 1) {
      //   // FIXME Does not work because it happens in multiple segments in between which the sizing is changing
      //   // due to widget resizing. A possible fix would be to keep track of the "old" scrollHeight - clientHeight
      //   // up to some quiet activity.
      //   this.scrollToItem(this.widgetCount, 'end');
      // } else {
      const scrollOffset = Math.max(
        0,
        Math.min(scrollTop, scrollHeight - clientHeight)
      );
      this.viewModel.scrollOffset = scrollOffset;
      this._scrollUpdateWasRequested = false;

      this.update();
      // }
    }
  }

  /**
   * A message handler invoked on an `'resize-request'` message.
   */
  protected onResize(msg: Widget.ResizeMessage): void {
    const previousHeight = this.viewModel.height;
    this.viewModel.height =
      msg.height >= 0 ? msg.height : this.node.getBoundingClientRect().height;
    if (this.viewModel.height !== previousHeight) {
      void this._updater.invoke();
    }
    super.onResize(msg);
    void this._updater.invoke();
  }

  /**
   * Callback on view model change
   *
   * @param model Windowed list model
   * @param changes Change
   */
  protected onStateChanged(
    model: WindowedList.IModel,
    changes: IChangedArgs<number | boolean, number | boolean, string>
  ): void {
    switch (changes.name) {
      case 'windowingActive':
        this._removeListeners();
        if (this.viewModel.windowingActive) {
          this._applyWindowingStyles();
          this.onScroll({ currentTarget: this.node } as any);
          this._addListeners();
          // Bail as onScroll will trigger update
          return;
        } else {
          this._applyNoWindowingStyles();
          this._addListeners();
        }
        break;
      case 'estimatedWidgetSize':
        // This only impact the container height and should not
        // impact the elements in the viewport.
        this._updateTotalSize();
        return;
    }
    this.update();
  }

  /**
   * A message handler invoked on an `'update-request'` message.
   *
   * #### Notes
   * The default implementation of this handler is a no-op.
   */
  protected onUpdateRequest(msg: Message): void {
    if (this.scrollbar) {
      this._renderScrollbar();
    }
    if (this.viewModel.windowingActive) {
      // Throttle update request
      if (this._scrollRepaint === null) {
        this._needsUpdate = false;
        this._scrollRepaint = window.requestAnimationFrame(() => {
          this._scrollRepaint = null;
          this._update();
          if (this._needsUpdate) {
            this.update();
          }
        });
      } else {
        // Force re rendering if some changes happen during rendering.
        this._needsUpdate = true;
      }
    } else {
      this._update();
    }
  }

  /**
   * A signal that emits the index when the virtual scrollbar jumps to an item.
   */
  protected jumped = new Signal<this, number>(this);

  /*
   * Hide the native scrollbar if necessary and update dimensions
   */
  private _adjustDimensionsForScrollbar() {
    const outer = this._outerElement;
    const scrollbar = this._scrollbarElement;
    if (this.scrollbar) {
      // Query DOM
      let outerScrollbarWidth = outer.offsetWidth - outer.clientWidth;
      // Update DOM

      // 1) The native scrollbar is hidden by shifting it out of view.
      if (outerScrollbarWidth == 0) {
        // If the scrollbar width is zero, one of the following is true:
        // - (a) the content is not overflowing
        // - (b) the browser uses overlay scrollbars
        // In (b) the overlay scrollbars could show up even even if
        // occluded by a child element; to prevent this resulting in
        // double scrollbar we shift the content by an arbitrary offset.
        outerScrollbarWidth = 1000;
        outer.style.paddingRight = `${outerScrollbarWidth}px`;
        outer.style.boxSizing = 'border-box';
      } else {
        outer.style.paddingRight = '0';
      }
      outer.style.width = `calc(100% + ${outerScrollbarWidth}px)`;

      // 2) The inner window is shrank to accommodate the virtual scrollbar
      this._innerElement.style.marginRight = `${scrollbar.offsetWidth}px`;
    } else {
      // Reset all styles that may have been touched.
      outer.style.width = '100%';
      this._innerElement.style.marginRight = '0';
      outer.style.paddingRight = '0';
      outer.style.boxSizing = '';
    }
  }

  /**
   * Add listeners for viewport, contents and the virtual scrollbar.
   */
  private _addListeners() {
    if (this.viewModel.windowingActive) {
      if (!this._itemsResizeObserver) {
        this._itemsResizeObserver = new ResizeObserver(
          this._onItemResize.bind(this)
        );
      }
      for (const widget of this.layout.widgets) {
        this._itemsResizeObserver.observe(widget.node);
        widget.disposed.connect(
          () => this._itemsResizeObserver?.unobserve(widget.node)
        );
      }
      this._outerElement.addEventListener('scroll', this, passiveIfSupported);

      this._scrollbarResizeObserver = new ResizeObserver(
        this._adjustDimensionsForScrollbar.bind(this)
      );
      this._scrollbarResizeObserver.observe(this._outerElement);
      this._scrollbarResizeObserver.observe(this._scrollbarElement);
    } else {
      if (!this._areaResizeObserver) {
        this._areaResizeObserver = new ResizeObserver(
          this._onAreaResize.bind(this)
        );
        this._areaResizeObserver.observe(this._innerElement);
      }
    }
  }

  /**
   * Turn off windowing related styles in the viewport.
   */
  private _applyNoWindowingStyles() {
    this._viewport.style.position = 'relative';
    this._viewport.style.top = '0px';
  }
  /**
   * Turn on windowing related styles in the viewport.
   */
  private _applyWindowingStyles() {
    this._viewport.style.position = 'absolute';
  }

  /**
   * Remove listeners for viewport and contents (but not the virtual scrollbar).
   */
  private _removeListeners() {
    this._outerElement.removeEventListener('scroll', this);
    this._areaResizeObserver?.disconnect();
    this._areaResizeObserver = null;
    this._itemsResizeObserver?.disconnect();
    this._itemsResizeObserver = null;
    this._scrollbarResizeObserver?.disconnect();
    this._scrollbarResizeObserver = null;
  }

  /**
   * Update viewport and DOM state.
   */
  private _update(): void {
    if (this.isDisposed || !this.layout) {
      return;
    }

    const newWindowIndex = this.viewModel.getRangeToRender();

    if (newWindowIndex !== null) {
      const [startIndex, stopIndex] = newWindowIndex;
      const toAdd: Widget[] = [];
      if (stopIndex >= 0) {
        for (let index = startIndex; index <= stopIndex; index++) {
          const widget = this.viewModel.widgetRenderer(index);
          widget.dataset.windowedListIndex = `${index}`;
          toAdd.push(widget);
        }
      }
      const nWidgets = this.layout.widgets.length;
      // Remove not needed widgets
      for (let itemIdx = nWidgets - 1; itemIdx >= 0; itemIdx--) {
        if (!toAdd.includes(this.layout.widgets[itemIdx])) {
          this._itemsResizeObserver?.unobserve(
            this.layout.widgets[itemIdx].node
          );
          this.layout.removeWidget(this.layout.widgets[itemIdx]);
        }
      }

      for (let index = 0; index < toAdd.length; index++) {
        const item = toAdd[index];
        if (this._itemsResizeObserver && !this.layout.widgets.includes(item)) {
          this._itemsResizeObserver.observe(item.node);
          item.disposed.connect(
            () => this._itemsResizeObserver?.unobserve(item.node)
          );
        }

        // The widget may have moved due to drag-and-drop
        this.layout.insertWidget(index, item);
      }

      if (this.viewModel.windowingActive) {
        if (stopIndex >= 0) {
          // Read this value after creating the cells.
          // So their actual sizes are taken into account
          this._updateTotalSize();

          // Update position of window container
          const [top, minHeight] = this.viewModel.getSpan(
            startIndex,
            stopIndex
          );
          this._viewport.style.top = `${top}px`;
          this._viewport.style.minHeight = `${minHeight}px`;
        } else {
          // Update inner container height
          this._innerElement.style.height = `0px`;

          // Update position of viewport node
          this._viewport.style.top = `0px`;
          this._viewport.style.minHeight = `0px`;
        }

        // Update scroll
        if (this._scrollUpdateWasRequested) {
          this._outerElement.scrollTop = this.viewModel.scrollOffset;
          this._scrollUpdateWasRequested = false;
        }
      }
    }

    let index2 = -1;
    for (const w of this._viewport.children) {
      const currentIdx = parseInt(
        (w as HTMLElement).dataset.windowedListIndex!,
        10
      );
      if (currentIdx < index2) {
        throw new Error('Inconsistent dataset index');
      } else {
        index2 = currentIdx;
      }
    }
  }

  /**
   * Handle viewport area resize.
   */
  private _onAreaResize(_entries: ResizeObserverEntry[]): void {
    this._scrollBackToItemOnResize();
  }

  /**
   * Handle viewport content (i.e. items) resize.
   */
  private _onItemResize(entries: ResizeObserverEntry[]): void {
    this._resetScrollToItem();

    if (this.isHidden || this.isParentHidden) {
      return;
    }

    const newSizes: { index: number; size: number }[] = [];
    for (let entry of entries) {
      // Update size only if item is attached to the DOM
      if (entry.target.isConnected) {
        // Rely on the data attribute as some nodes may be hidden instead of detach
        // to preserve state.
        newSizes.push({
          index: parseInt(
            (entry.target as HTMLElement).dataset.windowedListIndex!,
            10
          ),
          size: entry.borderBoxSize[0].blockSize
        });
      }
    }

    // If some sizes changed
    if (this.viewModel.setWidgetSize(newSizes)) {
      this._scrollBackToItemOnResize();
      // Update the list
      this.update();
    }
  }

  /**
   * Scroll to the item which was most recently requested.
   *
   * This method ensures that the app scrolls to the item even if a resize event
   * occurs shortly after the scroll. Consider the following sequence of events:
   *
   * 1. User is at the nth cell, presses Shift+Enter (run current cell and
   *    advance to next)
   * 2. App scrolls to the next (n+1) cell
   * 3. The nth cell finishes running and renders the output, pushing the
   *    (n+1) cell down out of view
   * 4. This triggers the resize observer, which calls this method and scrolls
   *    the (n+1) cell back into view
   *
   * On implementation level, this is ensured by scrolling to `this._scrollToItem`
   * which is cleared after a short timeout once the scrolling settles
   * (see `this._resetScrollToItem()`).
   */
  private _scrollBackToItemOnResize() {
    if (!this._scrollToItem) {
      return;
    }
    this.scrollToItem(...this._scrollToItem).catch(reason => {
      console.log(reason);
    });
  }

  /**
   * Clear any outstanding timeout and enqueue scrolling to a new item.
   */
  private _resetScrollToItem(): void {
    if (this._resetScrollToItemTimeout) {
      clearTimeout(this._resetScrollToItemTimeout);
    }

    if (this._scrollToItem) {
      this._resetScrollToItemTimeout = window.setTimeout(() => {
        this._scrollToItem = null;
        if (this._isScrolling) {
          this._isScrolling.resolve();
          this._isScrolling = null;
        }
      }, MAXIMUM_TIME_REMAINING);
    }
  }

  /**
<<<<<<< HEAD
   * Update the total size
   */
  private _updateTotalSize(): void {
    if (this.viewModel.windowingActive) {
      const estimatedTotalHeight = this.viewModel.getEstimatedTotalSize();

      // Update inner container height
      this._innerElement.style.height = `${estimatedTotalHeight}px`;
    }
  }

  protected _viewModel: T;
  private _innerElement: HTMLDivElement;
=======
   * Render virtual scrollbar.
   */
  private _renderScrollbar(): void {
    const { node, renderer, viewModel } = this;
    const content = node.querySelector('.jp-WindowedPanel-scrollbar-content')!;

    while (content.firstChild) {
      content.removeChild(content.firstChild);
    }

    const list = viewModel.itemsList;
    const count = list?.length ?? viewModel.widgetCount;
    for (let index = 0; index < count; index += 1) {
      const item = list?.get?.(index);
      const element = renderer.createScrollbarItem(this, index, item);
      element.classList.add('jp-WindowedPanel-scrollbar-item');
      element.dataset.index = `${index}`;
      content.appendChild(element);
    }
  }

  /**
   * Handle `pointerdown` events on the virtual scrollbar.
   */
  private _evtPointerDown(event: PointerEvent): void {
    let target = event.target as HTMLElement;
    while (target && target.parentElement) {
      if (target.hasAttribute('data-index')) {
        const index = parseInt(target.getAttribute('data-index')!, 10);
        return void (async () => {
          await this.scrollToItem(index);
          this.jumped.emit(index);
        })();
      }
      target = target.parentElement;
    }
  }

  private _innerElement: HTMLElement;
>>>>>>> 80dd3d65
  private _isParentHidden: boolean;
  private _isScrolling: PromiseDelegate<void> | null;
  private _needsUpdate = false;
  private _outerElement: HTMLElement;
  private _resetScrollToItemTimeout: number | null;
  private _areaResizeObserver: ResizeObserver | null;
  private _itemsResizeObserver: ResizeObserver | null;
  private _scrollbarElement: HTMLElement;
  private _scrollbarResizeObserver: ResizeObserver | null;
  private _scrollRepaint: number | null;
  private _scrollToItem:
    | [
        number,
        WindowedList.ScrollToAlign,
        number,
        WindowedList.BaseScrollToAlignment | undefined
      ]
    | null;
  private _scrollUpdateWasRequested: boolean;
  private _updater: Throttler;
  private _viewModel: T;
  private _viewport: HTMLElement;
}

/**
 * Customized layout for windowed list container.
 */
export class WindowedLayout extends PanelLayout {
  /**
   * Constructor
   */
  constructor() {
    super({ fitPolicy: 'set-no-constraint' });
  }

  /**
   * Specialized parent type definition
   */
  get parent(): WindowedList | null {
    return super.parent as WindowedList | null;
  }
  set parent(value: WindowedList | null) {
    super.parent = value;
  }

  /**
   * Attach a widget to the parent's DOM node.
   *
   * @param index - The current index of the widget in the layout.
   *
   * @param widget - The widget to attach to the parent.
   *
   * #### Notes
   * This method is called automatically by the panel layout at the
   * appropriate time. It should not be called directly by user code.
   *
   * The default implementation adds the widgets's node to the parent's
   * node at the proper location, and sends the appropriate attach
   * messages to the widget if the parent is attached to the DOM.
   *
   * Subclasses may reimplement this method to control how the widget's
   * node is added to the parent's node.
   */
  protected attachWidget(index: number, widget: Widget): void {
    // Look up the next sibling reference node.
    let ref = this.parent!.viewportNode.children[index];

    // Send a `'before-attach'` message if the parent is attached.
    if (this.parent!.isAttached) {
      MessageLoop.sendMessage(widget, Widget.Msg.BeforeAttach);
    }

    // Insert the widget's node before the sibling.
    this.parent!.viewportNode.insertBefore(widget.node, ref);

    // Send an `'after-attach'` message if the parent is attached.
    if (this.parent!.isAttached) {
      MessageLoop.sendMessage(widget, Widget.Msg.AfterAttach);
    }
  }

  /**
   * Detach a widget from the parent's DOM node.
   *
   * @param index - The previous index of the widget in the layout.
   *
   * @param widget - The widget to detach from the parent.
   *
   * #### Notes
   * This method is called automatically by the panel layout at the
   * appropriate time. It should not be called directly by user code.
   *
   * The default implementation removes the widget's node from the
   * parent's node, and sends the appropriate detach messages to the
   * widget if the parent is attached to the DOM.
   *
   * Subclasses may reimplement this method to control how the widget's
   * node is removed from the parent's node.
   */
  protected detachWidget(index: number, widget: Widget): void {
    // Send a `'before-detach'` message if the parent is attached.
    if (this.parent!.isAttached) {
      MessageLoop.sendMessage(widget, Widget.Msg.BeforeDetach);
    }

    // Remove the widget's node from the parent.
    this.parent!.viewportNode.removeChild(widget.node);

    // Send an `'after-detach'` message if the parent is attached.
    if (this.parent!.isAttached) {
      MessageLoop.sendMessage(widget, Widget.Msg.AfterDetach);
    }
  }

  /**
   * Move a widget in the parent's DOM node.
   *
   * @param fromIndex - The previous index of the widget in the layout.
   *
   * @param toIndex - The current index of the widget in the layout.
   *
   * @param widget - The widget to move in the parent.
   *
   * #### Notes
   * This method is called automatically by the panel layout at the
   * appropriate time. It should not be called directly by user code.
   *
   * The default implementation moves the widget's node to the proper
   * location in the parent's node and sends the appropriate attach and
   * detach messages to the widget if the parent is attached to the DOM.
   *
   * Subclasses may reimplement this method to control how the widget's
   * node is moved in the parent's node.
   */
  protected moveWidget(
    fromIndex: number,
    toIndex: number,
    widget: Widget
  ): void {
    // Optimize move without de-/attaching as motion appends with parent attached

    // Case fromIndex === toIndex, already checked in PanelLayout.insertWidget

    // Look up the next sibling reference node.
    let ref = this.parent!.viewportNode.children[toIndex];
    if (fromIndex < toIndex) {
      ref.insertAdjacentElement('afterend', widget.node);
    } else {
      ref.insertAdjacentElement('beforebegin', widget.node);
    }
  }

  /**
   * A message handler invoked on an `'update-request'` message.
   *
   * #### Notes
   * This is a reimplementation of the base class method,
   * and is a no-op.
   */
  protected onUpdateRequest(msg: Message): void {
    // This is a no-op.
  }
}

/**
 * Windowed list model interface
 */
export interface ISimpleObservableList {
  length: number;
  changed: ISignal<any, IObservableList.IChangedArgs<any>>;
}

/**
 * A namespace for windowed list
 */
export namespace WindowedList {
  /**
   * The default renderer class for windowed lists.
   */
  export class Renderer<T = any> implements IRenderer<T> {
    /**
     * Create the outer, root element of the windowed list.
     */
    createOuter(): HTMLElement {
      return document.createElement('div');
    }

    /**
     * Create the virtual scrollbar element.
     */
    createScrollbar(): HTMLOListElement {
      return document.createElement('ol');
    }

    /**
     * Create an individual item rendered in the scrollbar.
     */
    createScrollbarItem(_: WindowedList, index: number): HTMLLIElement {
      const li = document.createElement('li');
      li.appendChild(document.createTextNode(`${index}`));
      return li;
    }

    /**
     * Create the viewport element into which virtualized children are added.
     */
    createViewport(): HTMLElement {
      return document.createElement('div');
    }
  }

  /**
   * The default renderer for windowed lists.
   */
  export const defaultRenderer = new Renderer();

  /**
   * Windowed list model interface
   */
  export interface IModel<T = any> extends IDisposable {
    /**
     * Provide a best guess for the widget size at position index
     *
     * #### Notes
     *
     * This function should be very light to compute especially when
     * returning the default size.
     * The default value should be constant (i.e. two calls with `null` should
     * return the same value). But it can change for a given `index`.
     *
     * @param index Widget position
     * @returns Estimated widget size
     */
    estimateWidgetSize: (index: number) => number;

    /**
     * Get the total list size.
     *
     * @returns Total estimated size
     */
    getEstimatedTotalSize(): number;

    /**
     * Get the scroll offset to display an item in the viewport.
     *
     * By default, the list will scroll as little as possible to ensure the item is fully visible (`auto`).
     * You can control the alignment of the item though by specifying a second alignment parameter.
     * Acceptable values are:
     *
     *   auto - Automatically align with the top or bottom minimising the amount scrolled,
     *          If `alignPreference` is given, follow such preferred alignment.
     *          If item is smaller than the viewport and fully visible, do not scroll at all.
     *   smart - If the item is significantly visible, don't scroll at all (regardless of whether it fits in the viewport).
     *           If the item is less than one viewport away, scroll so that it becomes fully visible (following the `auto` heuristics).
     *           If the item is more than one viewport away, scroll so that it is centered within the viewport (`center` if smaller than viewport, `top-center` otherwise).
     *   center - Align the middle of the item with the middle of the viewport (it only works well for items smaller than the viewport).
     *   top-center - Align the top of the item with the middle of the viewport (works well for items larger than the viewport).
     *   end - Align the bottom of the item to the bottom of the list.
     *   start - Align the top of item to the top of the list.
     *
     * @param index Item index
     * @param align Where to align the item in the viewport
     * @param margin In 'smart' mode the viewport proportion to add
     * @param precomputed Precomputed values to use when windowing is disabled.
     * @param alignPreference Allows to override the alignment of item when the `auto` heuristic decides that the item needs to be scrolled into view.
     * @returns The needed scroll offset
     */
    getOffsetForIndexAndAlignment(
      index: number,
      align?: ScrollToAlign,
      margin?: number,
      precomputed?: {
        totalSize: number;
        itemMetadata: WindowedList.ItemMetadata;
        currentOffset: number;
      },
      alignPreference?: WindowedList.BaseScrollToAlignment
    ): number;

    /**
     * Compute the items range to display.
     *
     * It returns ``null`` if the range does not need to be updated.
     *
     * @returns The current items range to display
     */
    getRangeToRender(): WindowIndex | null;

    /**
     * Return the viewport top position and height for range spanning from
     * ``startIndex`` to ``stopIndex``.
     *
     * @param start First item in viewport index
     * @param stop Last item in viewport index
     * @returns The viewport top position and its height
     */
    getSpan(start: number, stop: number): [number, number];

    /**
     * List widget height
     */
    height: number;

    /**
     * Top padding of the the outer window node.
     */
    paddingTop?: number;

    /**
     * Items list to be rendered
     */
<<<<<<< HEAD
    itemsList: ISimpleObservableList | null;
=======
    itemsList: {
      get?: (index: number) => T;
      length: number;
      changed: ISignal<any, IObservableList.IChangedArgs<any>>;
    } | null;
>>>>>>> 80dd3d65

    /**
     * Number of widgets to render in addition to those
     * visible in the viewport.
     */
    overscanCount: number;

    /**
     * WindowedListModel caches offsets and measurements for each index for performance purposes.
     * This method clears that cached data for all items after (and including) the specified index.
     *
     * The list will automatically re-render after the index is reset.
     *
     * @param index
     */
    resetAfterIndex(index: number): void;

    /**
     * Viewport scroll offset.
     */
    scrollOffset: number;

    /**
     * Update item sizes.
     *
     * This should be called when the real item sizes has been
     * measured.
     *
     * @param sizes New sizes per item index
     * @returns Whether some sizes changed or not
     */
    setWidgetSize(sizes: { index: number; size: number }[]): boolean;

    /**
     * A signal emitted when any model state changes.
     */
    readonly stateChanged: ISignal<
      IModel,
      IChangedArgs<
        any,
        any,
        | 'count'
        | 'index'
        | 'list'
        | 'overscanCount'
        | 'windowingActive'
        | string
      >
    >;

    /**
     * Total number of widgets in the list
     */
    widgetCount: number;

    /**
     * Whether windowing is active or not.
     */
    windowingActive: boolean;

    /**
     * Widget factory for the list items.
     *
     * Caching the resulting widgets should be done by the callee.
     *
     * @param index List index
     * @returns The widget at the given position
     */
    widgetRenderer: (index: number) => Widget;
  }

  /**
   * Windowed list model constructor options
   */
  export interface IModelOptions {
    /**
     * Total number of widgets in the list.
     *
     * #### Notes
     * If an observable list is provided this will be ignored.
     */
    count?: number;

    /**
     * Dynamic list of items
     */
    itemsList?: IObservableList<any>;

    /**
     * Number of widgets to render in addition to those
     * visible in the viewport.
     */
    overscanCount?: number;

    /**
     * Whether windowing is active or not.
     *
     * This is true by default.
     */
    windowingActive?: boolean;
  }

  /**
   * Windowed list view constructor options
   */
  export interface IOptions<
    T extends WindowedList.IModel = WindowedList.IModel,
    U = any
  > {
    /**
     * Windowed list model to display
     */
    model: T;
    /**
     * Windowed list layout
     */
    layout?: WindowedLayout;

    /**
     * A renderer for the elements of the windowed list.
     */
    renderer?: IRenderer<U>;

    /**
     * Whether the windowed list should display a scrollbar UI.
     */
    scrollbar?: boolean;
  }

  /**
   * A windowed list element renderer.
   */
  export interface IRenderer<T = any> {
    /**
     * Create the outer, root element of the windowed list.
     */
    createOuter(): HTMLElement;

    /**
     * Create the virtual scrollbar element.
     */
    createScrollbar(): HTMLElement;

    /**
     * Create an individual item rendered in the scrollbar.
     */
    createScrollbarItem(
      list: WindowedList,
      index: number,
      item: T | undefined
    ): HTMLElement;

    /**
     * Create the viewport element into which virtualized children are added.
     */
    createViewport(): HTMLElement;
  }

  /**
   * Item list metadata
   */
  export type ItemMetadata = {
    /**
     * Item vertical offset in the container
     */
    offset: number;
    /**
     * Item height
     */
    size: number;
    /**
     * Whether the size is an estimation or a measurement.
     */
    measured?: boolean;
  };

  /**
   * Basic type of scroll alignment
   */
  export type BaseScrollToAlignment = 'center' | 'top-center' | 'start' | 'end';

  /**
   * Type of scroll alignment including `auto` and `smart`
   */
  export type ScrollToAlign = 'auto' | 'smart' | BaseScrollToAlignment;

  /**
   * Widget range in view port
   */
  export type WindowIndex = [number, number, number, number];
}<|MERGE_RESOLUTION|>--- conflicted
+++ resolved
@@ -1436,21 +1436,6 @@
   }
 
   /**
-<<<<<<< HEAD
-   * Update the total size
-   */
-  private _updateTotalSize(): void {
-    if (this.viewModel.windowingActive) {
-      const estimatedTotalHeight = this.viewModel.getEstimatedTotalSize();
-
-      // Update inner container height
-      this._innerElement.style.height = `${estimatedTotalHeight}px`;
-    }
-  }
-
-  protected _viewModel: T;
-  private _innerElement: HTMLDivElement;
-=======
    * Render virtual scrollbar.
    */
   private _renderScrollbar(): void {
@@ -1489,8 +1474,20 @@
     }
   }
 
+  /**
+   * Update the total size
+   */
+  private _updateTotalSize(): void {
+    if (this.viewModel.windowingActive) {
+      const estimatedTotalHeight = this.viewModel.getEstimatedTotalSize();
+
+      // Update inner container height
+      this._innerElement.style.height = `${estimatedTotalHeight}px`;
+    }
+  }
+
+  protected _viewModel: T;
   private _innerElement: HTMLElement;
->>>>>>> 80dd3d65
   private _isParentHidden: boolean;
   private _isScrolling: PromiseDelegate<void> | null;
   private _needsUpdate = false;
@@ -1511,7 +1508,6 @@
     | null;
   private _scrollUpdateWasRequested: boolean;
   private _updater: Throttler;
-  private _viewModel: T;
   private _viewport: HTMLElement;
 }
 
@@ -1659,6 +1655,7 @@
  * Windowed list model interface
  */
 export interface ISimpleObservableList {
+  get?: (index: number) => T;
   length: number;
   changed: ISignal<any, IObservableList.IChangedArgs<any>>;
 }
@@ -1802,15 +1799,7 @@
     /**
      * Items list to be rendered
      */
-<<<<<<< HEAD
     itemsList: ISimpleObservableList | null;
-=======
-    itemsList: {
-      get?: (index: number) => T;
-      length: number;
-      changed: ISignal<any, IObservableList.IChangedArgs<any>>;
-    } | null;
->>>>>>> 80dd3d65
 
     /**
      * Number of widgets to render in addition to those
