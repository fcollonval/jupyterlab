// Copyright (c) Jupyter Development Team.
// Distributed under the terms of the Modified BSD License.
/**
 * @packageDocumentation
 * @module running
 */

import { Dialog, showDialog } from '@jupyterlab/apputils';
import {
  ITranslator,
  nullTranslator,
  TranslationBundle
} from '@jupyterlab/translation';
import {
  closeIcon,
  collapseAllIcon,
  expandAllIcon,
  FilterBox,
  IScore,
  LabIcon,
  PanelWithToolbar,
  ReactWidget,
  refreshIcon,
  SidePanel,
  tableRowsIcon,
  Toolbar,
  ToolbarButton,
  ToolbarButtonComponent,
  treeViewIcon,
  UseSignal
} from '@jupyterlab/ui-components';
import {TreeView, TreeItem} from '@jupyter/react-components'
import { IStateDB } from '@jupyterlab/statedb';
import { Token } from '@lumino/coreutils';
import { DisposableDelegate, IDisposable } from '@lumino/disposable';
import { ElementExt } from '@lumino/domutils';
import { Message } from '@lumino/messaging';
import { ISignal, Signal } from '@lumino/signaling';
import { Panel, Widget } from '@lumino/widgets';
import React, { isValidElement, ReactNode } from 'react';

/**
 * The class name added to a running widget.
 */
const RUNNING_CLASS = 'jp-RunningSessions';

/**
 * The class name added to a searchable widget.
 */
const SEARCHABLE_CLASS = 'jp-SearchableSessions';

/**
 * The class name added to the running terminal sessions section.
 */
const SECTION_CLASS = 'jp-RunningSessions-section';

/**
 * The class name added to a section container.
 */
const CONTAINER_CLASS = 'jp-RunningSessions-sectionContainer';

/**
 * The class name added to the running sessions items.
 */
const ITEM_CLASS = 'jp-RunningSessions-item';

/**
 * The class name added to a running session item label.
 */
const ITEM_LABEL_CLASS = 'jp-RunningSessions-itemLabel';

/**
 * The class name added to a running session item detail.
 */
const ITEM_DETAIL_CLASS = 'jp-RunningSessions-itemDetail';

/**
 * The class name added to a running session item shutdown button.
 */
const SHUTDOWN_BUTTON_CLASS = 'jp-RunningSessions-itemShutdown';

/**
 * The class name added to a running session item shutdown button.
 */
const SHUTDOWN_ALL_BUTTON_CLASS = 'jp-RunningSessions-shutdownAll';

/**
 * The class name added to icons.
 */
const ITEM_ICON_CLASS = 'jp-RunningSessions-icon';

/**
 * Modifier added to a section when flattened list view is requested.
 */
const LIST_VIEW_CLASS = 'jp-mod-running-list-view';

/**
 * The class name added to button switching between nested and flat view.
 */
const VIEW_BUTTON_CLASS = 'jp-RunningSessions-viewButton';

/**
 * The class name added to button switching between nested and flat view.
 */
const COLLAPSE_EXPAND_BUTTON_CLASS = 'jp-RunningSessions-collapseButton';

/**
 * Identifier used in the state database.
 */
const STATE_DB_ID = 'jp-running-sessions';

/**
 * The running sessions managers token.
 */
export const IRunningSessionManagers = new Token<IRunningSessionManagers>(
  '@jupyterlab/running:IRunningSessionManagers',
  'A service to add running session managers.'
);

/**
 * The running sessions token.
 */
export const IRunningSessionSidebar = new Token<IRunningSessionSidebar>(
  '@jupyterlab/running:IRunningSessionsSidebar',
  'A token allowing to modify the running sessions sidebar.'
);

/**
 * The running interface.
 */
export interface IRunningSessionManagers {
  /**
   * Add a running item manager.
   *
   * @param manager - The running item manager.
   *
   */
  add(manager: IRunningSessions.IManager): IDisposable;

  /**
   * Signal emitted when a new manager is added.
   */
  added: ISignal<IRunningSessionManagers, IRunningSessions.IManager>;

  /**
   * Return an array of managers.
   */
  items(): ReadonlyArray<IRunningSessions.IManager>;
}

export class RunningSessionManagers implements IRunningSessionManagers {
  /**
   * Signal emitted when a new manager is added.
   */
  get added(): ISignal<this, IRunningSessions.IManager> {
    return this._added;
  }

  /**
   * Add a running item manager.
   *
   * @param manager - The running item manager.
   *
   */
  add(manager: IRunningSessions.IManager): IDisposable {
    this._managers.push(manager);
    this._added.emit(manager);
    return new DisposableDelegate(() => {
      const i = this._managers.indexOf(manager);

      if (i > -1) {
        this._managers.splice(i, 1);
      }
    });
  }

  /**
   * Return an iterator of launcher items.
   */
  items(): ReadonlyArray<IRunningSessions.IManager> {
    return this._managers;
  }

  private _added = new Signal<this, IRunningSessions.IManager>(this);
  private _managers: IRunningSessions.IManager[] = [];
}

function Item(props: {
  child?: boolean;
  runningItem: IRunningSessions.IRunningItem;
  shutdownLabel?: string | ((item: IRunningSessions.IRunningItem) => string);
  shutdownItemIcon?: LabIcon;
  translator?: ITranslator;
  collapseToggled: ISignal<Section, boolean>;
}) {
  const { runningItem } = props;
  const classList = [ITEM_CLASS];
  const detail = runningItem.detail?.();
  const icon = runningItem.icon();
  const title = runningItem.labelTitle ? runningItem.labelTitle() : '';
  const translator = props.translator || nullTranslator;
  const trans = translator.load('jupyterlab');

  // Handle shutdown requests.
  let stopPropagation = false;
  const shutdownItemIcon = props.shutdownItemIcon || closeIcon;
  const shutdownLabel =
    (typeof props.shutdownLabel === 'function'
      ? props.shutdownLabel(runningItem)
      : props.shutdownLabel) ?? trans.__('Shut Down');
  const shutdown = () => {
    stopPropagation = true;
    runningItem.shutdown?.();
  };

  // Materialise getter to avoid triggering it repeatedly
  const children = runningItem.children;

  // Manage collapsed state. Use the shutdown flag in lieu of `stopPropagation`.
  const [collapsed, collapse] = React.useState(false);
  const collapsible = !!children?.length;
  const onClick = collapsible
    ? () => !stopPropagation && collapse(!collapsed)
    : undefined;

  // Listen to signal to collapse from outside
  props.collapseToggled.connect((_emitter, newCollapseState) =>
    collapse(newCollapseState)
  );

  if (runningItem.className) {
    classList.push(runningItem.className);
  }

  return (
    <>
      <TreeItem
        className={classList.join(' ')}
        onClick={onClick}
        data-context={runningItem.context || ''}
<<<<<<< HEAD
        expanded={!collapsed}
      >     
=======
        expanded={collapsed}
      >
>>>>>>> 567cb090
          {icon ? (
            typeof icon === 'string' ? (
              <img src={icon} className={ITEM_ICON_CLASS} />
            ) : (
              <icon.react tag="span" className={ITEM_ICON_CLASS} />
            )
          ) : undefined}
          <span
            className={ITEM_LABEL_CLASS}
            title={title}
            onClick={runningItem.open && (() => runningItem.open!())}
          >
            {runningItem.label()}
          </span>
          {detail && <span className={ITEM_DETAIL_CLASS}>{detail}</span>}
          {runningItem.shutdown && (
            <ToolbarButtonComponent
              className={SHUTDOWN_BUTTON_CLASS}
              icon={shutdownItemIcon}
              onClick={shutdown}
              tooltip={shutdownLabel}
            />
          )}
        {children && (
          <List
            runningItems={children!}
            shutdownItemIcon={shutdownItemIcon}
            translator={translator}
            collapseToggled={props.collapseToggled}
          />
        )}
      </TreeItem>
    </>
  );
}

function List(props: {
  child?: boolean;
  runningItems: IRunningSessions.IRunningItem[];
  shutdownLabel?: string | ((item: IRunningSessions.IRunningItem) => string);
  shutdownItemIcon?: LabIcon;
  filter?: (item: IRunningSessions.IRunningItem) => Partial<IScore> | null;
  translator?: ITranslator;
  collapseToggled: ISignal<Section, boolean>;
  expanded?: boolean;
}) {
  const filter = props.filter;
  const items = filter
    ? props.runningItems
        .map(item => {
          return {
            item,
            score: filter(item)
          };
        })
        .filter(({ score }) => score !== null)
        .sort((a, b) => {
          return a.score!.score! - b.score!.score!;
        })
        .map(({ item }) => item)
    : props.runningItems;
  return (
    <>
      {items.map((item, i) => (
        <Item
          child={props.child}
          key={i}
          runningItem={item}
          shutdownLabel={props.shutdownLabel}
          shutdownItemIcon={props.shutdownItemIcon}
          translator={props.translator}
          collapseToggled={props.collapseToggled}
        />
      ))}
    </>
  );
}

interface IFilterProvider {
  filter(item: IRunningSessions.IRunningItem): Partial<IScore> | null;
  filterChanged: ISignal<IFilterProvider, void>;
}

class FilterWidget extends ReactWidget implements IFilterProvider {
  constructor(translator: ITranslator) {
    super();
    this.filter = this.filter.bind(this);
    this._updateFilter = this._updateFilter.bind(this);
    this._trans = translator.load('jupyterlab');
    this.addClass('jp-SearchableSessions-filter');
  }

  get filterChanged(): ISignal<FilterWidget, void> {
    return this._filterChanged;
  }

  render(): JSX.Element {
    return (
      <FilterBox
        placeholder={this._trans.__('Search')}
        updateFilter={this._updateFilter}
        useFuzzyFilter={false}
        caseSensitive={false}
      />
    );
  }

  filter(item: IRunningSessions.IRunningItem): Partial<IScore> | null {
    const labels: string[] = [this._getTextContent(item.label())];
    for (const child of item.children ?? []) {
      labels.push(this._getTextContent(child.label()));
    }
    return this._filterFn(labels.join(' '));
  }

  private _getTextContent(node: ReactNode): string {
    if (typeof node === 'string') {
      return node;
    }
    if (typeof node === 'number') {
      return '' + node;
    }
    if (typeof node === 'boolean') {
      return '' + node;
    }
    if (Array.isArray(node)) {
      return node.map(n => this._getTextContent(n)).join(' ');
    }
    if (node && isValidElement(node)) {
      return node.props.children
        .map((n: ReactNode) => this._getTextContent(n))
        .join(' ');
    }
    return '';
  }

  private _updateFilter(
    filterFn: (item: string) => Partial<IScore> | null
  ): void {
    this._filterFn = filterFn;
    this._filterChanged.emit();
  }

  private _filterFn: (item: string) => Partial<IScore> | null = (_: string) => {
    return { score: 0 };
  };
  private _filterChanged = new Signal<FilterWidget, void>(this);
  private _trans: TranslationBundle;
}

class ListWidget extends ReactWidget {
  constructor(
    private _options: {
      manager: IRunningSessions.IManager;
      runningItems: IRunningSessions.IRunningItem[];
      filterProvider?: IFilterProvider;
      translator?: ITranslator;
      collapseToggled: ISignal<Section, boolean>;
    }
  ) {
    super();
    _options.manager.runningChanged.connect(this._emitUpdate, this);
    if (_options.filterProvider) {
      _options.filterProvider.filterChanged.connect(this._emitUpdate, this);
    }
  }

  dispose() {
    Signal.clearData(this);
    super.dispose();
  }

  protected onBeforeShow(msg: Message): void {
    super.onBeforeShow(msg);
    this._update.emit();
  }

  render(): JSX.Element {
    const options = this._options;
    let cached = true;
    return (
      <UseSignal signal={this._update}>
        {() => {
          // Cache the running items for the initial load and request from
          // the service every subsequent load.
          if (cached) {
            cached = false;
          } else {
            options.runningItems = options.manager.running();
          }
          return (
            <div className={CONTAINER_CLASS}>
              <TreeView>
                <List
                  runningItems={options.runningItems}
                  shutdownLabel={options.manager.shutdownLabel}
                  shutdownItemIcon={options.manager.shutdownItemIcon}
                  filter={options.filterProvider?.filter}
                  translator={options.translator}
                  collapseToggled={options.collapseToggled}
                />
              </TreeView>
            </div>
          );
        }}
      </UseSignal>
    );
  }

  /**
   * Check if the widget or any of it's parents is hidden.
   *
   * Checking parents is necessary as lumino does not propagate visibility
   * changes from parents down to children (although it does notify parents
   * about changes to children visibility).
   */
  private _isAnyHidden() {
    let isHidden = this.isHidden;
    if (isHidden) {
      return isHidden;
    }
    let parent: Widget | null = this.parent;
    while (parent != null) {
      if (parent.isHidden) {
        isHidden = true;
        break;
      }
      parent = parent.parent;
    }
    return isHidden;
  }

  private _emitUpdate() {
    if (this._isAnyHidden()) {
      return;
    }
    this._update.emit();
  }

  private _update: Signal<ListWidget, void> = new Signal(this);
}

/**
 * The Section component contains the shared look and feel for an interactive
 * list of kernels and sessions.
 *
 * It is specialized for each based on its props.
 */
class Section extends PanelWithToolbar {
  constructor(options: Section.IOptions) {
    super();
    this._manager = options.manager;
    this._filterProvider = options.filterProvider;
    const translator = options.translator || nullTranslator;
    this._trans = translator.load('jupyterlab');

    this.addClass(SECTION_CLASS);
    this.title.label = options.manager.name;

    this._manager.runningChanged.connect(this._onListChanged, this);
    if (options.filterProvider) {
      options.filterProvider.filterChanged.connect(this._onListChanged, this);
    }
    this._updateEmptyClass();

    let runningItems = options.manager.running();

    if (options.showToolbar !== false) {
      this._initializeToolbar(runningItems);
    }

    this.addWidget(
      new ListWidget({
        runningItems,
        collapseToggled: this._collapseToggled,
        ...options
      })
    );
  }

  /**
   * Toggle between list and tree view.
   */
  toggleListView(forceOn?: boolean): void {
    const newState = typeof forceOn !== 'undefined' ? forceOn : !this._listView;
    this._listView = newState;
    if (this._buttons) {
      const switchViewButton = this._buttons['switch-view'];
      switchViewButton.pressed = newState;
    }
    this._collapseToggled.emit(false);
    this.toggleClass(LIST_VIEW_CLASS, newState);
    this._updateButtons();
    this._viewChanged.emit({ mode: newState ? 'list' : 'tree' });
  }

  /**
   * Dispose the resources held by the widget
   */
  dispose(): void {
    if (this.isDisposed) {
      return;
    }
    Signal.clearData(this);
    super.dispose();
  }

  private get _shutdownAllLabel(): string {
    return this._manager.shutdownAllLabel || this._trans.__('Shut Down All');
  }

  private _initializeToolbar(runningItems: IRunningSessions.IRunningItem[]) {
    const enabled = runningItems.length > 0;

    const shutdownAllLabel = this._shutdownAllLabel;
    const shutdownTitle = `${shutdownAllLabel}?`;
    const shutdownAllConfirmationText =
      this._manager.shutdownAllConfirmationText ||
      `${shutdownAllLabel} ${this._manager.name}`;

    const onShutdown = () => {
      void showDialog({
        title: shutdownTitle,
        body: shutdownAllConfirmationText,
        buttons: [
          Dialog.cancelButton(),
          Dialog.warnButton({ label: shutdownAllLabel })
        ]
      }).then(result => {
        if (result.button.accept) {
          this._manager.shutdownAll();
        }
      });
    };

    const shutdownAllButton = new ToolbarButton({
      label: shutdownAllLabel,
      className: `${SHUTDOWN_ALL_BUTTON_CLASS}${
        !enabled ? ' jp-mod-disabled' : ''
      }`,
      enabled,
      onClick: onShutdown.bind(this)
    });
    const switchViewButton = new ToolbarButton({
      className: VIEW_BUTTON_CLASS,
      enabled,
      icon: tableRowsIcon,
      pressedIcon: treeViewIcon,
      onClick: () => this.toggleListView(),
      tooltip: this._trans.__('Switch to List View'),
      pressedTooltip: this._trans.__('Switch to Tree View')
    });
    const collapseExpandAllButton = new ToolbarButton({
      className: COLLAPSE_EXPAND_BUTTON_CLASS,
      enabled,
      icon: collapseAllIcon,
      pressedIcon: expandAllIcon,
      onClick: () => {
        const newState = !collapseExpandAllButton.pressed;
        this._collapseToggled.emit(newState);
        collapseExpandAllButton.pressed = newState;
      },
      tooltip: this._trans.__('Collapse All'),
      pressedTooltip: this._trans.__('Expand All')
    });

    this._buttons = {
      'switch-view': switchViewButton,
      'collapse-expand': collapseExpandAllButton,
      'shutdown-all': shutdownAllButton
    };
    // Update buttons once defined and before adding to DOM
    this._updateButtons();
    this._manager.runningChanged.connect(this._updateButtons, this);

    for (const name of ['collapse-expand', 'switch-view', 'shutdown-all']) {
      this.toolbar.addItem(
        name,
        this._buttons[name as keyof typeof this._buttons]
      );
    }
    this.toolbar.addClass('jp-RunningSessions-toolbar');
  }

  private _onListChanged(): void {
    this._updateButtons();
    this._updateEmptyClass();
  }

  private _updateEmptyClass(): void {
    if (this._filterProvider) {
      const items = this._manager.running().filter(this._filterProvider.filter);
      const empty = items.length === 0;
      if (empty) {
        this.node.classList.toggle('jp-mod-empty', true);
      } else {
        this.node.classList.toggle('jp-mod-empty', false);
      }
    }
  }

  get viewChanged(): ISignal<Section, Section.IViewState> {
    return this._viewChanged;
  }

  private _updateButtons(): void {
    if (!this._buttons) {
      return;
    }
    let runningItems = this._manager.running();
    const enabled = runningItems.length > 0;

    const hasNesting = runningItems.filter(item => item.children).length !== 0;
    const inTreeView = hasNesting && !this._buttons['switch-view'].pressed;

    this._buttons['switch-view'].node.style.display = hasNesting
      ? 'block'
      : 'none';
    this._buttons['collapse-expand'].node.style.display = inTreeView
      ? 'block'
      : 'none';

    this._buttons['collapse-expand'].enabled = enabled;
    this._buttons['switch-view'].enabled = enabled;
    this._buttons['shutdown-all'].enabled = enabled;
  }

  private _buttons: {
    'collapse-expand': ToolbarButton;
    'switch-view': ToolbarButton;
    'shutdown-all': ToolbarButton;
  } | null = null;
  private _manager: IRunningSessions.IManager;
  private _listView: boolean = false;
  private _filterProvider?: IFilterProvider;
  private _collapseToggled = new Signal<Section, boolean>(this);
  private _viewChanged = new Signal<Section, Section.IViewState>(this);
  private _trans: TranslationBundle;
}

/**
 * Statics for Section.
 */
namespace Section {
  /**
   * Initialisation options for section.
   */
  export interface IOptions {
    manager: IRunningSessions.IManager;
    showToolbar?: boolean;
    filterProvider?: IFilterProvider;
    translator?: ITranslator;
  }
  /**
   * Information about section view state.
   */
  export interface IViewState {
    /**
     * View mode
     */
    mode: 'tree' | 'list';
  }
}

/**
 * The interface exposing the running sessions sidebar widget properties.
 */
export interface IRunningSessionSidebar {
  /**
   * The toolbar of the running sidebar.
   */
  readonly toolbar: Toolbar;
}

/**
 * A class that exposes the running terminal and kernel sessions.
 */
export class RunningSessions
  extends SidePanel
  implements IRunningSessionSidebar
{
  /**
   * Construct a new running widget.
   */
  constructor(
    managers: IRunningSessionManagers,
    translator?: ITranslator,
    stateDB?: IStateDB | null
  ) {
    super();
    this.managers = managers;
    this._stateDB = stateDB ?? null;
    this.translator = translator ?? nullTranslator;
    const trans = this.translator.load('jupyterlab');

    this.addClass(RUNNING_CLASS);

    this.toolbar.addItem(
      'refresh',
      new ToolbarButton({
        tooltip: trans.__('Refresh List'),
        icon: refreshIcon,
        onClick: () =>
          managers.items().forEach(manager => manager.refreshRunning())
      })
    );

    managers.items().forEach(manager => this.addSection(managers, manager));
    managers.added.connect(this.addSection, this);
  }

  /**
   * Dispose the resources held by the widget
   */
  dispose(): void {
    if (this.isDisposed) {
      return;
    }
    this.managers.added.disconnect(this.addSection, this);
    super.dispose();
  }

  /**
   * Add a section for a new manager.
   *
   * @param managers Managers
   * @param manager New manager
   */
  protected async addSection(
    managers: unknown,
    manager: IRunningSessions.IManager
  ) {
    const section = new Section({ manager, translator: this.translator });
    this.addWidget(section);

    const state = await this._getState();
    const sectionsInListView = state.listViewSections;
    const sectionId = manager.name;

    if (sectionsInListView && sectionsInListView.includes(sectionId)) {
      section.toggleListView(true);
    }
    section.viewChanged.connect(
      async (_emitter, viewState: Section.IViewState) => {
        await this._updateState(sectionId, viewState.mode);
      }
    );
  }

  /**
   * Update state database with the new state of a given section.
   */
  private async _updateState(sectionId: string, mode: 'list' | 'tree') {
    const state = await this._getState();
    let listViewSections = state.listViewSections ?? [];
    if (mode === 'list' && !listViewSections.includes(sectionId)) {
      listViewSections.push(sectionId);
    } else {
      listViewSections = listViewSections.filter(e => e !== sectionId);
    }
    const newState = { listViewSections };
    if (this._stateDB) {
      await this._stateDB.save(STATE_DB_ID, newState);
    }
  }

  /**
   * Get current state from the state database.
   */
  private async _getState(): Promise<RunningSessions.IStateDBLayout> {
    if (!this._stateDB) {
      return {};
    }
    return (
      ((await this._stateDB.fetch(
        STATE_DB_ID
      )) as RunningSessions.IStateDBLayout) ?? {}
    );
  }

  protected managers: IRunningSessionManagers;
  protected translator: ITranslator;
  private _stateDB: IStateDB | null;
}

/**
 * Interfaces for RunningSessions implementation.
 */
namespace RunningSessions {
  /**
   * Layout of the state database.
   */
  export interface IStateDBLayout {
    /**
     * Names of sections to be presented in the list view.
     */
    listViewSections?: string[];
  }
}

/**
 * Section but rendering its own title before the content
 */
class TitledSection extends Section {
  constructor(options: Section.IOptions) {
    super(options);
    const titleNode = document.createElement('h3');
    titleNode.className = 'jp-SearchableSessions-title';
    const label = titleNode.appendChild(document.createElement('span'));
    label.className = 'jp-SearchableSessions-titleLabel';
    label.textContent = this.title.label;
    this.node.insertAdjacentElement('afterbegin', titleNode);
  }
}

class EmptyIndicator extends Widget {
  constructor(translator: ITranslator) {
    super();
    const trans = translator.load('jupyterlab');
    this.addClass('jp-SearchableSessions-emptyIndicator');
    this.node.textContent = trans.__('No matches');
  }
}

/**
 * A panel intended for use within `Dialog` to allow searching tabs and running sessions.
 */
export class SearchableSessions extends Panel {
  constructor(managers: IRunningSessionManagers, translator?: ITranslator) {
    super();
    this._translator = translator ?? nullTranslator;

    this.addClass(RUNNING_CLASS);
    this.addClass(SEARCHABLE_CLASS);
    this._filterWidget = new FilterWidget(this._translator);
    this.addWidget(this._filterWidget);
    this._list = new SearchableSessionsList(
      managers,
      this._filterWidget,
      translator
    );
    this.addWidget(this._list);

    this._filterWidget.filterChanged.connect(() => {
      this._activeIndex = 0;
      this._updateActive(0);
    }, this);
  }

  /**
   * Dispose the resources held by the widget
   */
  dispose(): void {
    if (this.isDisposed) {
      return;
    }
    Signal.clearData(this);
    super.dispose();
  }

  /**
   * Click active element when the user confirmed the choice in the dialog.
   */
  getValue() {
    const items = [
      ...this.node.querySelectorAll('.' + ITEM_LABEL_CLASS)
    ] as HTMLElement[];
    const pos = Math.min(Math.max(this._activeIndex, 0), items.length - 1);
    items[pos].click();
  }

  /**
   * Handle incoming events.
   */
  handleEvent(event: Event): void {
    switch (event.type) {
      case 'keydown':
        this._evtKeydown(event as KeyboardEvent);
        break;
    }
  }

  /**
   * A message handler invoked on an `'after-attach'` message.
   */
  protected onAfterAttach(_: Message): void {
    this._forceFocusInput();
    this.node.addEventListener('keydown', this);
    setTimeout(() => {
      this._updateActive(0);
    }, 0);
  }
  /**
   * A message handler invoked on an `'after-detach'` message.
   */
  protected onAfterDetach(_: Message): void {
    this.node.removeEventListener('keydown', this);
  }

  /**
   * Force focus on the filter input.
   *
   * Note: forces focus because this widget is intended to be used in `Dialog`,
   * which does not support focusing React widget nested within a non-React
   * widget (a limitation of `focusNodeSelector` option implementation).
   */
  private _forceFocusInput(): void {
    this._filterWidget.renderPromise
      ?.then(() => {
        const jpSearch = this._filterWidget.node.querySelector('jp-search');
        const input = jpSearch?.shadowRoot?.querySelector('input');
        if (!input) {
          console.warn('Input element not found, cannot focus');
          return;
        }
        input.focus();
      })
      .catch(console.warn);
  }

  /**
   * Navigate between items using up/down keys by shifting focus.
   */
  private _evtKeydown(event: KeyboardEvent) {
    if (event.key === 'ArrowDown' || event.key === 'ArrowUp') {
      const direction = event.key === 'ArrowDown' ? +1 : -1;
      const wasSet = this._updateActive(direction);
      if (wasSet) {
        event.preventDefault();
      }
    }
  }

  /**
   * Set and mark active item relative to the current.
   *
   * Returns whether an active item was set.
   */
  private _updateActive(direction: -1 | 0 | 1): boolean {
    const items = [...this.node.querySelectorAll('.' + ITEM_CLASS)].filter(e =>
      e.checkVisibility()
    ) as HTMLElement[];
    if (!items.length) {
      return false;
    }
    for (const item of items) {
      if (item.classList.contains('jp-mod-active')) {
        item.classList.toggle('jp-mod-active', false);
      }
    }
    const currentIndex = this._activeIndex;
    let newIndex: number | null = null;
    if (currentIndex === -1) {
      // First or last
      newIndex = direction === +1 ? 0 : items.length - 1;
    } else {
      newIndex = Math.min(
        Math.max(currentIndex + direction, 0),
        items.length - 1
      );
    }
    if (newIndex !== null) {
      items[newIndex].classList.add('jp-mod-active');
      ElementExt.scrollIntoViewIfNeeded(this._list.node, items[newIndex]);
      this._activeIndex = newIndex;
      return true;
    }
    return false;
  }

  private _translator: ITranslator;
  private _filterWidget: FilterWidget;
  private _activeIndex = 0;
  private _list: SearchableSessionsList;
}

/**
 * A panel list of searchable sessions.
 */
export class SearchableSessionsList extends Panel {
  constructor(
    managers: IRunningSessionManagers,
    filterWidget: FilterWidget,
    translator?: ITranslator
  ) {
    super();
    this._managers = managers;
    this._translator = translator ?? nullTranslator;
    this._filterWidget = filterWidget;
    this.addClass('jp-SearchableSessions-list');

    this._emptyIndicator = new EmptyIndicator(this._translator);
    this.addWidget(this._emptyIndicator);

    managers.items().forEach(manager => this.addSection(managers, manager));
    managers.added.connect(this.addSection, this);
  }

  /**
   * Dispose the resources held by the widget
   */
  dispose(): void {
    if (this.isDisposed) {
      return;
    }
    this._managers.added.disconnect(this.addSection, this);
    super.dispose();
  }

  /**
   * Add a section for a new manager.
   *
   * @param managers Managers
   * @param manager New manager
   */
  protected addSection(managers: unknown, manager: IRunningSessions.IManager) {
    const section = new TitledSection({
      manager,
      translator: this._translator,
      showToolbar: false,
      filterProvider: this._filterWidget
    });
    // Do not use tree view in searchable list
    section.toggleListView(true);
    this.addWidget(section);
    // Move empty indicator to the end
    this.addWidget(this._emptyIndicator);
  }

  private _managers: IRunningSessionManagers;
  private _translator: ITranslator;
  private _emptyIndicator: EmptyIndicator;
  private _filterWidget: FilterWidget;
}

/**
 * The namespace for the `IRunningSessions` class statics.
 */
export namespace IRunningSessions {
  /**
   * A manager of running items grouped under a single section.
   */
  export interface IManager {
    /**
     * Name that is shown to the user in plural.
     */
    name: string;

    /**
     * Called when the shutdown all button is pressed.
     */
    shutdownAll(): void;

    /**
     * List the running models.
     */
    running(): IRunningItem[];

    /**
     * Force a refresh of the running models.
     */
    refreshRunning(): void;

    /**
     * A signal that should be emitted when the item list has changed.
     */
    runningChanged: ISignal<any, any>;

    /**
     * A string used to describe the shutdown action.
     */
    shutdownLabel?: string | ((item: IRunningSessions.IRunningItem) => string);

    /**
     * A string used to describe the shutdown all action.
     */
    shutdownAllLabel?: string;

    /**
     * A string used as the body text in the shutdown all confirmation dialog.
     */
    shutdownAllConfirmationText?: string;

    /**
     * The icon to show for shutting down an individual item in this section.
     */
    shutdownItemIcon?: LabIcon;
  }

  /**
   * A running item.
   */
  export interface IRunningItem {
    /**
     * Optional child nodes that belong to a top-level running item.
     */
    children?: IRunningItem[];

    /**
     * Optional CSS class name to add to the running item.
     */
    className?: string;

    /**
     * Optional context hint to add to the `data-context` attribute of an item.
     */
    context?: string;

    /**
     * Called when the running item is clicked.
     */
    open?: () => void;

    /**
     * Called when the shutdown button is pressed on a particular item.
     */
    shutdown?: () => void;

    /**
     * The `LabIcon` to use as the icon for the running item or the string
     * `src` URL.
     */
    icon: () => LabIcon | string;

    /**
     * Called to determine the label for each item.
     */
    label: () => ReactNode;

    /**
     * Called to determine the `title` attribute for each item, which is
     * revealed on hover.
     */
    labelTitle?: () => string;

    /**
     * Called to determine the `detail` attribute, which is shown optionally in
     * a column after the label.
     */
    detail?: () => string;
  }
}<|MERGE_RESOLUTION|>--- conflicted
+++ resolved
@@ -238,13 +238,8 @@
         className={classList.join(' ')}
         onClick={onClick}
         data-context={runningItem.context || ''}
-<<<<<<< HEAD
         expanded={!collapsed}
       >     
-=======
-        expanded={collapsed}
-      >
->>>>>>> 567cb090
           {icon ? (
             typeof icon === 'string' ? (
               <img src={icon} className={ITEM_ICON_CLASS} />
