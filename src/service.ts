--- conflicted
+++ resolved
@@ -565,14 +565,10 @@
         val: IDebugger.ISession.IDebugInfoBreakpoints
       ) => {
         const { breakpoints, source } = val;
-<<<<<<< HEAD
-        map.set(source, breakpoints);
-=======
         map.set(
           source,
-          breakpoints.map(point => ({ ...point, verified: true, active: true }))
+          breakpoints.map(point => ({ ...point, verified: true }))
         );
->>>>>>> 4229d265
         return map;
       },
       new Map<string, IDebugger.IBreakpoint[]>()
